--- conflicted
+++ resolved
@@ -19,7 +19,7 @@
 
 import MDCChipSetAdapter from './adapter';
 import MDCChipSetFoundation from './foundation';
-import {MDCChip} from '../chip/index';
+import {MDCChip, MDCChipFoundation} from '../chip/index';
 
 /**
  * @extends {MDCComponent<!MDCChipSetFoundation>}
@@ -102,11 +102,6 @@
   getDefaultFoundation() {
     return new MDCChipSetFoundation(/** @type {!MDCChipSetAdapter} */ (Object.assign({
       hasClass: (className) => this.root_.classList.contains(className),
-<<<<<<< HEAD
-      registerInteractionHandler: (evtType, handler) => this.root_.addEventListener(evtType, handler),
-      deregisterInteractionHandler: (evtType, handler) => this.root_.removeEventListener(evtType, handler),
-=======
->>>>>>> 92778e18
       removeChip: (chip) => {
         const index = this.chips.indexOf(chip);
         this.chips.splice(index, 1);
