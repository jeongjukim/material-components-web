--- conflicted
+++ resolved
@@ -65,12 +65,9 @@
       notifyTrailingIconInteraction: () => undefined,
       removeClass: () => undefined,
       removeClassFromLeadingIcon: () => undefined,
-<<<<<<< HEAD
       setPrimaryActionAttr: () => undefined,
       setRemoveActionAttr: () => undefined,
-=======
       setAttr: () => undefined,
->>>>>>> d1903729
       setStyleProperty: () => undefined,
     };
   }
