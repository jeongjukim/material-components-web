<!--docs:
title: "Lists"
layout: detail
section: components
excerpt: "Lists present multiple line items vertically as a single continuous element."
iconId: list
path: /catalog/lists/
-->

# Lists

<!--<div class="article__asset">
  <a class="article__asset-link"
     href="https://material-components.github.io/material-components-web-catalog/#/component/list">
    <img src="{{ site.rootpath }}/images/mdc_web_screenshots/lists.png" width="365" alt="Lists screenshot">
  </a>
</div>-->

Lists are continuous, vertical indexes of text or images.

## Design & API Documentation

<ul class="icon-list">
  <li class="icon-list-item icon-list-item--spec">
    <a href="https://material.io/design/components/lists.html">Material Design guidelines: Lists</a>
  </li>
  <li class="icon-list-item icon-list-item--link">
    <a href="https://material-components.github.io/material-components-web-catalog/#/component/list">Demo</a>
  </li>
</ul>

## Installation
```
npm install @material/list
```

## Basic Usage

### HTML Structure

```html
<ul class="mdc-list" aria-orientation="vertical">
  <li class="mdc-list-item">Single-line item</li>
  <li class="mdc-list-item">Single-line item</li>
  <li class="mdc-list-item">Single-line item</li>
</ul>
```

## Variants

### Two-Line List

You can use the `mdc-list--two-line` combined with some extra markup around the text to style a list 
in the double line list style as defined by 
[the spec](https://material.io/design/components/lists.html#specs) (see "Double line").

```html
<ul class="mdc-list mdc-list--two-line" aria-orientation="vertical">
  <li class="mdc-list-item">
    <span class="mdc-list-item__text">
      <span class="mdc-list-item__primary-text">First-line text</span>
      <span class="mdc-list-item__secondary-text">Second-line text</span>
    </span>
  </li>
  <li class="mdc-list-item">
    <span class="mdc-list-item__text">
      <span class="mdc-list-item__primary-text">First-line text</span>
      <span class="mdc-list-item__secondary-text">Second-line text</span>
    </span>
  </li>
  <li class="mdc-list-item">
    <span class="mdc-list-item__text">
      <span class="mdc-list-item__primary-text">First-line text</span>
      <span class="mdc-list-item__secondary-text">Second-line text</span>
    </span>
  </li>
</ul>
```

<<<<<<< HEAD
=======
> NOTE: Make sure that there are no white-space characters before primary and secondary text.

>>>>>>> 92778e18
### List Groups

Multiple related lists can be grouped together using the `mdc-list-group` class on a containing element.

```html
<div class="mdc-list-group">
  <h3 class="mdc-list-group__subheader">List 1</h3>
  <ul class="mdc-list" aria-orientation="vertical">
    <li class="mdc-list-item">line item</li>
    <li class="mdc-list-item">line item</li>
    <li class="mdc-list-item">line item</li>
  </ul>

  <h3 class="mdc-list-group__subheader">List 2</h3>
  <ul class="mdc-list" aria-orientation="vertical">
    <li class="mdc-list-item">line item</li>
    <li class="mdc-list-item">line item</li>
    <li class="mdc-list-item">line item</li>
  </ul>
</div>
```

### List Dividers

MDC List contains an `mdc-list-divider` class which can be used as full-width or inset subdivisions either within lists themselves, or standalone between related groups of content.

```html
<ul class="mdc-list" aria-orientation="vertical">
  <li class="mdc-list-item">Item 1 - Division 1</li>
  <li class="mdc-list-item">Item 2 - Division 1</li>
  <li role="separator" class="mdc-list-divider"></li>
  <li class="mdc-list-item">Item 1 - Division 2</li>
  <li class="mdc-list-item">Item 2 - Division 2</li>
</ul>
```

> NOTE: the role="separator" attribute on the list divider. It is important to include this so that assistive technology can be made aware that this is a presentational element and is not meant to be included as an item in a list. Note that separator is indeed a valid role for li elements.

OR

```html
<ul class="mdc-list" aria-orientation="vertical">
  <li class="mdc-list-item">Item 1 - List 1</li>
  <li class="mdc-list-item">Item 2 - List 1</li>
</ul>
<hr class="mdc-list-divider">
<ul class="mdc-list" aria-orientation="vertical">
  <li class="mdc-list-item">Item 1 - List 2</li>
  <li class="mdc-list-item">Item 2 - List 2</li>
</ul>
```

### Single Selection List

MDC List can handle selecting/deselecting list elements based on click or keyboard action. When enabled, the `space` and `enter` keys (or `click` event) will trigger an 
single list item to become selected or deselected. 

```html
<ul id="my-list" class="mdc-list" aria-orientation="vertical">
  <li class="mdc-list-item">Single-line item</li>
  <li class="mdc-list-item">Single-line item</li>
  <li class="mdc-list-item">Single-line item</li>
</ul>
```

```js
var listEle = document.getElementById('my-list');
var list = new mdc.list.MDCList(listEle);
list.singleSelection = true;
```

#### Pre-selected list item

When rendering the list with a pre-selected list item, the list item that needs to be selected should contain
the `mdc-list-item--selected` class and `aria-selected="true"` attribute before creating the list.

```html
<ul id="my-list" class="mdc-list" aria-orientation="vertical">
  <li class="mdc-list-item">Single-line item</li>
  <li class="mdc-list-item mdc-list-item--selected" aria-selected="true">Single-line item</li>
  <li class="mdc-list-item">Single-line item</li>
</ul>
```

```js
var listEle = document.getElementById('my-list');
var list = new mdc.list.MDCList(listEle);
list.singleSelection = true;
```

## Style Customization

### CSS Classes

CSS Class | Description
--- | ---
`mdc-list` | Mandatory, for the list element.
`mdc-list--non-interactive` | Optional, disables interactivity affordances.
`mdc-list--dense` | Optional, styles the density of the list, making it appear more compact.
`mdc-list--avatar-list` | Optional, configures the leading tiles of each row to display images instead of icons. This will make the graphics of the list items larger.
`mdc-list--two-line` | Optional, modifier to style list with two lines (primary and secondary lines).
`mdc-list-item` | Mandatory, for the list item element.
<<<<<<< HEAD
`mdc-list-item__text` |	Optional, primary text for the row (displayed as middle column of the list item).
=======
`mdc-list-item__text` |	Optional, wrapper for two line list item text content (displayed as middle column of the list item).
`mdc-list-item__primary-text` | Optional, primary text for the list item. Should be the child of `mdc-list-item__text`.
>>>>>>> 92778e18
`mdc-list-item__secondary-text` | Optional, secondary text for the list item. Displayed below the primary text. Should be the child of `mdc-list-item__text`.
`mdc-list-item--selected` | Optional, styles the row in an selected* state.
`mdc-list-item--activated` | Optional, styles the row in an activated* state.
`mdc-list-item__graphic` | Optional, the first tile in the row (in LTR languages, the first column of the list item). Typically an icon or image.
`mdc-list-item__meta`	| Optional, the last tile in the row (in LTR languages, the last column of the list item). Typically small text, icon. or image.
`mdc-list-group` | Optional, wrapper around two or more mdc-list elements to be grouped together.
`mdc-list-group__subheader` |	Optional, heading text displayed above each list in a group.
`mdc-list-divider` | Optional, for list divider element.
`mdc-list-divider--padded` | Optional, leaves gaps on each side of divider to match padding of `list-item__meta`.
`mdc-list-divider--inset` | Optional, increases the leading margin of the divider so that it does not intersect the avatar column.

> NOTE: `mdc-list-divider` class can be used between list items (example 1) *OR* between two lists (example 2).

> NOTE: the difference between selected and activated states:

* *Selected* state should be implemented on the `.mdc-list-item` when it is likely to change soon. Eg., selecting one or more photos to share in Google Photos.
* Multiple items can be selected at the same time when using the *selected* state.
* *Activated* state is similar to selected state, however should only be implemented once within a specific list.
* *Activated* state is more permanent than selected state, and will **NOT** change soon relative to the lifetime of the page.

### Sass Mixins

Mixin | Description
--- | ---
`mdc-list-item-primary-text-ink-color($color)` | Sets the ink color of the primary text of the list item.
`mdc-list-item-secondary-text-ink-color($color)` | Sets the ink color of the secondary text of the list item.
`mdc-list-item-graphic-fill-color($color)` | Sets background ink color of the graphic element within list item.
`mdc-list-item-graphic-ink-color($color)` | Sets ink color of the graphic element within list item.
`mdc-list-item-meta-ink-color($color)` | Sets ink color of the meta element within list item.
`mdc-list-divider-color($color)` | Sets divider ink color.
`mdc-list-group-subheader-ink-color($color)` | Sets ink color of subheader text within list group.

### Accessibility

The MDCList JavaScript component implements the WAI-ARIA best practices for
[Listbox](https://www.w3.org/TR/wai-aria-practices-1.1/#Listbox). This includes overriding the default tab behavior
within the list component. You should not add `tabindex` to any of the `li` elements in a list.

As the user navigates through the list, any `button` or `a` elements within the list will receive `tabindex="-1"`
when the list item is not focused. When the list item receives focus, the child `button` and `a` elements will 
receive `tabIndex="0"`. This allows for the user to tab through list item elements and then tab to the
first element after the list. The `Arrow`, `Home`, and `End` keys should be used for navigating internal list elements.
If `singleSelection=true`, the list will allow the user to use the `Space` or `Enter` keys to select or deselect
a list item. The MDCList will perform the following actions for each key press

Key | Action
--- | ---
`ArrowUp` | When the list is in a vertical orientation, it will cause the previous list item to receive focus.
`ArrowDown` | When the list is in a vertical orientation, it will cause the next list item to receive focus.
`ArrowLeft` | When the list is in a horizontal orientation (default), it will cause the previous list item to receive focus.
`ArrowRight` | When the list is in a horizontal orientation (default), it will cause the next list item to receive focus.
`Home` | Will cause the first list item in the list to receive focus.
`End` | Will cause the last list item in the list to receive focus.
`Space` | Will cause the currently focused list item to become selected/deselected if `singleSelection=true`.
`Enter` | Will cause the currently focused list item to become selected/deselected if `singleSelection=true`.

## Usage within Web Frameworks

If you are using a JavaScript framework, such as React or Angular, you can create a List for your framework. Depending on your needs, you can use the _Simple Approach: Wrapping MDC Web Vanilla Components_, or the _Advanced Approach: Using Foundations and Adapters_. Please follow the instructions [here](../../docs/integrating-into-frameworks.md).

### Considerations for Advanced Approach

The `MDCListFoundation` expects the HTML to be setup a certain way before being used. This setup is a part of the `layout()` and `singleSelection()` functions within the `index.js`.

#### Setup in `layout()`

The default component requires that every list item receives a `tabindex` value so that it can receive focus
(`li` elements cannot receive focus at all without a `tabindex` value). Any element not already containing a
`tabindex` attribute will receive `tabindex=-1`. The first list item should have `tabindex="0"` so that the
user can find the first element using the `tab` key, but subsequent `tab` keys strokes will cause focus to
skip over the entire list. If the list items contain sub-elements that are focusable (`button` or `a` elements), 
these should also receive `tabIndex="-1"`.

```html
<ul id="my-list" class="mdc-list" aria-orientation="vertical">
  <li class="mdc-list-item" tabindex="0">Single-line item<button tabindex="-1"></button></li>
  <li class="mdc-list-item" tabindex="-1">Single-line item</li>
  <li class="mdc-list-item" tabindex="-1">Single-line item</li>
</ul>
```

#### Setup in `singleSelection()`

When implementing a component that will use the single selection variant, the HTML should be modified to include
the `aria-selected` attribute, the `mdc-list-item--selected` class should be added, and the `tabindex` of the selected
element should be `0`. The first list item should have the `tabindex` updated to `-1`. The foundation method 
`setSelectedIndex()` should be called with the initially selected element immediately after the foundation is 
instantiated.

```html
<ul id="my-list" class="mdc-list" aria-orientation="vertical">
  <li class="mdc-list-item" tabindex="-1">Single-line item<button tabindex="-1"></button></li>
  <li class="mdc-list-item mdc-list-item--selected" aria-selected="true" tabindex="0">Single-line item</li>
  <li class="mdc-list-item" tabindex="-1">Single-line item</li>
</ul>
```
 
### `MDCListAdapter`

Method Signature | Description
--- | ---
`getListItemCount() => Number` | Returns the total number of list items (elements with `mdc-list-item` class) that are direct children of the `root_` element.
`getFocusedElementIndex() => Number` | Returns the `index` value of the currently focused element.
`getListItemIndex(ele: Element) => Number` | Returns the `index` value of the provided `ele` element.
`setAttributeForElementIndex(index: Number, attr: String, value: String) => void` | Sets the `attr` attribute to `value` for the list item at `index`.
`addClassForElementIndex(index: Number, className: String) => void` | Adds the `className` class to the list item at `index`.
`removeClassForElementIndex(index: Number, className: String) => void` | Removes the `className` class to the list item at `index`.
`focusItemAtIndex(index: Number) => void` | Focuses the list item at the `index` value specified.
`isElementFocusable(ele: Element) => boolean` | Returns true if `ele` contains a focusable child element.
`setTabIndexForListItemChildren(index: Number, value: Number) => void` | Sets the `tabindex` attribute to `value` for each child `button` and `a` element in the list item at the `index` specified.

### `MDCListFoundation`

Method Signature | Description
--- | ---
`setWrapFocus(value: Boolean) => void` | Sets the list to allow the up arrow on the first element to focus the last element of the list and vice versa. 
`setVerticalOrientation(value: Boolean) => void` | Sets the list to an orientation causing the keys used for navigation to change. `true` results in the Up/Down arrow keys being used. `false` results in the Left/Right arrow keys being used. 
`setSingleSelection(value: Boolean) => void` | Sets the list to be a selection list. Enables the `enter` and `space` keys for selecting/deselecting a list item. 
`setSelectedIndex(index: Number) => void` | Toggles the `selected` state of the list item at index `index`. 
`handleFocusIn(evt: Event) => void` | Handles the changing of `tabindex` to `0` for all `button` and `a` elements when a list item receives focus. 
`handleFocusOut(evt: Event) => void` | Handles the changing of `tabindex` to `-1` for all `button` and `a` elements when a list item loses focus.
`handleKeydown(evt: Event) => void` | Handles determining if a focus action should occur when a key event is triggered. 
`handleClick(evt: Event) => void` | Handles toggling the selected/deselected state for a list item when clicked. This method is only used by the single selection list.
`focusNextElement(index: Number) => void` | Handles focusing the next element using the current `index`.
`focusPrevElement(index: Number) => void` | Handles focusing the previous element using the current `index`.
`focusFirstElement() => void` | Handles focusing the first element in a list.
`focusLastElement() => void` | Handles focusing the last element in a list.<|MERGE_RESOLUTION|>--- conflicted
+++ resolved
@@ -77,11 +77,8 @@
 </ul>
 ```
 
-<<<<<<< HEAD
-=======
 > NOTE: Make sure that there are no white-space characters before primary and secondary text.
 
->>>>>>> 92778e18
 ### List Groups
 
 Multiple related lists can be grouped together using the `mdc-list-group` class on a containing element.
@@ -184,12 +181,8 @@
 `mdc-list--avatar-list` | Optional, configures the leading tiles of each row to display images instead of icons. This will make the graphics of the list items larger.
 `mdc-list--two-line` | Optional, modifier to style list with two lines (primary and secondary lines).
 `mdc-list-item` | Mandatory, for the list item element.
-<<<<<<< HEAD
-`mdc-list-item__text` |	Optional, primary text for the row (displayed as middle column of the list item).
-=======
 `mdc-list-item__text` |	Optional, wrapper for two line list item text content (displayed as middle column of the list item).
 `mdc-list-item__primary-text` | Optional, primary text for the list item. Should be the child of `mdc-list-item__text`.
->>>>>>> 92778e18
 `mdc-list-item__secondary-text` | Optional, secondary text for the list item. Displayed below the primary text. Should be the child of `mdc-list-item__text`.
 `mdc-list-item--selected` | Optional, styles the row in an selected* state.
 `mdc-list-item--activated` | Optional, styles the row in an activated* state.
