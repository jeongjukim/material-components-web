{
  "name": "material-components-web",
  "description": "Modular and customizable Material Design UI components for the web",
  "version": "0.34.1",
  "license": "Apache-2.0",
  "keywords": [
    "material components",
    "material design"
  ],
  "main": "index.js",
  "repository": {
    "type": "git",
    "url": "https://github.com/material-components/material-components-web"
  },
  "dependencies": {
    "@material/animation": "^0.34.0",
    "@material/auto-init": "^0.34.0",
    "@material/base": "^0.34.0",
    "@material/button": "^0.34.1",
    "@material/card": "^0.34.1",
    "@material/checkbox": "^0.34.1",
    "@material/chips": "^0.34.1",
    "@material/dialog": "^0.34.1",
    "@material/drawer": "^0.34.0",
    "@material/elevation": "^0.34.0",
    "@material/fab": "^0.34.1",
    "@material/floating-label": "^0.34.0",
    "@material/form-field": "^0.34.1",
    "@material/grid-list": "^0.34.0",
    "@material/icon-toggle": "^0.34.1",
    "@material/image-list": "^0.34.0",
    "@material/layout-grid": "^0.34.0",
    "@material/line-ripple": "^0.34.0",
    "@material/linear-progress": "^0.34.0",
    "@material/list": "^0.34.1",
    "@material/menu": "^0.34.0",
    "@material/notched-outline": "^0.34.0",
    "@material/radio": "^0.34.1",
    "@material/ripple": "^0.34.1",
    "@material/rtl": "^0.34.0",
    "@material/select": "^0.34.1",
    "@material/selection-control": "^0.34.1",
    "@material/shape": "^0.0.0",
    "@material/slider": "^0.34.0",
    "@material/snackbar": "^0.34.0",
    "@material/switch": "^0.34.0",
<<<<<<< HEAD
    "@material/tab": "^0.34.0",
    "@material/tab-indicator": "^0.0.0",
    "@material/tabs": "^0.34.0",
    "@material/textfield": "^0.34.0",
=======
    "@material/tabs": "^0.34.1",
    "@material/textfield": "^0.34.1",
>>>>>>> 1331fd79
    "@material/theme": "^0.34.0",
    "@material/toolbar": "^0.34.1",
    "@material/top-app-bar": "^0.34.1",
    "@material/typography": "^0.34.0"
  }
}<|MERGE_RESOLUTION|>--- conflicted
+++ resolved
@@ -44,15 +44,10 @@
     "@material/slider": "^0.34.0",
     "@material/snackbar": "^0.34.0",
     "@material/switch": "^0.34.0",
-<<<<<<< HEAD
     "@material/tab": "^0.34.0",
     "@material/tab-indicator": "^0.0.0",
-    "@material/tabs": "^0.34.0",
-    "@material/textfield": "^0.34.0",
-=======
     "@material/tabs": "^0.34.1",
     "@material/textfield": "^0.34.1",
->>>>>>> 1331fd79
     "@material/theme": "^0.34.0",
     "@material/toolbar": "^0.34.1",
     "@material/top-app-bar": "^0.34.1",
