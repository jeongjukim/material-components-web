/**
 * @license
 * Copyright 2018 Google Inc. All Rights Reserved.
 *
 * Licensed under the Apache License, Version 2.0 (the "License");
 *you may not use this file except in compliance with the License.
 * You may obtain a copy of the License at
 *
 * http://www.apache.org/licenses/LICENSE-2.0
 *
 * Unless required by applicable law or agreed to in writing, software
 * distributed under the License is distributed on an "AS IS" BASIS,
 * WITHOUT WARRANTIES OR CONDITIONS OF ANY KIND, either express or implied.
 * See the License for the specific language governing permissions and
 * limitations under the License.
 */

import {strings} from './constants';
import MDCSliderAdapter from './adapter';

import MDCFoundation from '@material/base/foundation';

/** @enum {string} */
const MOVE_EVENT_MAP = {
  'mousedown': 'mousemove',
  'touchstart': 'touchmove',
  'pointerdown': 'pointermove',
};

const DOWN_EVENTS = ['mousedown', 'pointerdown', 'touchstart'];
const UP_EVENTS = ['mouseup', 'pointerup', 'touchend'];

/**
 * @extends {MDCFoundation<!MDCSliderAdapter>}
 */
class MDCSliderFoundation extends MDCFoundation {
  /** @return enum {string} */
  static get strings() {
    return strings;
  }

  /** @return {!MDCSliderAdapter} */
  static get defaultAdapter() {
    return /** @type {!MDCSliderAdapter} */ ({
      hasClass: () => {},
      addClass: () => {},
      removeClass: () => {},
      getAttribute: () => {},
      setAttribute: () => {},
      computeBoundingRect: () => {},
      registerEventHandler: () => {},
      deregisterEventHandler: () => {},
      registerBodyEventHandler: () => {},
      deregisterBodyEventHandler: () => {},
      registerWindowResizeHandler: () => {},
      deregisterWindowResizeHandler: () => {},
      notifyInput: () => {},
      notifyChange: () => {},
      setThumbStyleProperty: () => {},
      setTrackFillStyleProperty: () => {},
      focusThumb: () => {},
      activateRipple: () => {},
      deactivateRipple: () => {},
    });
  }

  /**
   * Creates a new instance of MDCSliderFoundation
   * @param {?MDCSliderAdapter} adapter
   */
  constructor(adapter) {
    super(Object.assign(MDCSliderFoundation.defaultAdapter, adapter));
    /** @private {?ClientRect} */
    this.rect_ = null;
    /** @private {number} */
    this.min_ = 0;
    /** @private {number} */
    this.max_ = 100;
    /** @private {number} */
    this.value_ = 0;
    /** @private {function(!Event): undefined} */
    this.interactionStartHandler_ = (evt) => this.handleInteractionStart(evt);
    /** @private {function(!Event): undefined} */
    this.interactionMoveHandler_ = (evt) => this.handleInteractionMove(evt);
    /** @private {function(): undefined} */
    this.interactionEndHandler_ = () => this.handleInteractionEnd();
    /** @private {function(): undefined} */
    this.windowResizeHandler_ = () => this.layout();
  }

  init() {
    DOWN_EVENTS.forEach((evtName) => this.adapter_.registerEventHandler(evtName, this.interactionStartHandler_));
    this.adapter_.registerWindowResizeHandler(this.windowResizeHandler_);
    this.layout();
  }

  destroy() {
    DOWN_EVENTS.forEach((evtName) => {
      this.adapter_.deregisterEventHandler(evtName, this.interactionStartHandler_);
    });
    this.adapter_.deregisterWindowResizeHandler(this.windowResizeHandler_);
  }

  layout() {
    this.rect_ = this.adapter_.computeBoundingRect();
    this.updateUIForCurrentValue_();
  }

  /** @return {number} */
  getValue() {
    return this.value_;
  }

  /** @param {number} value */
  setValue(value) {
    this.setValue_(value);
  }

  /** @return {number} */
  getMax() {
    return this.max_;
  }

  /** @param {number} max */
  setMax(max) {
    if (max < this.min_) {
      return;
    }
    this.max_ = max;
    this.setValue_(this.value_);
    this.adapter_.setAttribute(strings.ARIA_VALUEMAX, String(this.max_));
  }

  /** @return {number} */
  getMin() {
    return this.min_;
  }

  /** @param {number} min */
  setMin(min) {
    if (min > this.max_) {
      return;
    }
    this.min_ = min;
    this.setValue_(this.value_);
    this.adapter_.setAttribute(strings.ARIA_VALUEMIN, String(this.min_));
  }

  /**
   * Called when the user starts interacting with the slider
   * @param {!Event} evt
   */
  handleInteractionStart(evt) {
<<<<<<< HEAD
    this.setActive_(true);
    this.adapter_.activateRipple();

=======
>>>>>>> 40815330
    const moveHandler = (evt) => {
      this.interactionMoveHandler_(evt);
    };

    // Note: endHandler is [de]registered on ALL potential pointer-related release event types, since some browsers
    // do not always fire these consistently in pairs.
    // (See https://github.com/material-components/material-components-web/issues/1192)
    const endHandler = () => {
      this.interactionEndHandler_();
      this.adapter_.deregisterBodyEventHandler(MOVE_EVENT_MAP[evt.type], moveHandler);
      UP_EVENTS.forEach((evtName) => this.adapter_.deregisterBodyEventHandler(evtName, endHandler));
    };

    this.adapter_.registerBodyEventHandler(MOVE_EVENT_MAP[evt.type], moveHandler);
    UP_EVENTS.forEach((evtName) => this.adapter_.registerBodyEventHandler(evtName, endHandler));
    this.setValueFromEvt_(evt);
  }

  /**
   * Called when the user moves the slider
   * @param {!Event} evt
   */
  handleInteractionMove(evt) {
    evt.preventDefault();
    this.setValueFromEvt_(evt);
  }

  /**
   * Called when the user's interaction with the slider ends
   */
  handleInteractionEnd() {
    this.adapter_.notifyChange();
    this.adapter_.deactivateRipple();
    this.adapter_.focusThumb();
  }

  /**
   * Returns the pageX of the event
   * @param {!Event} evt
   * @return {number}
   * @private
   */
  getPageX_(evt) {
    if (evt.targetTouches && evt.targetTouches.length > 0) {
      return evt.targetTouches[0].pageX;
    }
    return evt.pageX;
  }

  /**
   * Sets the slider value from an event
   * @param {!Event} evt
   * @private
   */
  setValueFromEvt_(evt) {
    const pageX = this.getPageX_(evt);
    const value = this.computeValueFromPageX_(pageX);
    this.setValue_(value);
  }

  /**
   * Computes the new value from the pageX position
   * @param {number} pageX
   * @return {number}
   */
  computeValueFromPageX_(pageX) {
    const xPos = pageX - this.rect_.left;
    const pctComplete = xPos / this.rect_.width;

    // Fit the percentage complete between the range [min,max]
    // by remapping from [0, 1] to [min, min+(max-min)].
    return this.min_ + pctComplete * (this.max_ - this.min_);
  }

  /**
   * Sets the value of the slider
   * @param {number} value
   */
  setValue_(value) {
    if (value < this.min_) {
      value = this.min_;
    } else if (value > this.max_) {
      value = this.max_;
    }
    this.value_ = value;
    this.adapter_.setAttribute(strings.ARIA_VALUENOW, String(this.value_));
    this.updateUIForCurrentValue_();
    this.adapter_.notifyInput();
  }

  /**
   * Updates the track-fill and thumb style properties to reflect current value
   */
  updateUIForCurrentValue_() {
    const pctComplete = (this.value_ - this.min_) / (this.max_ - this.min_);
    const translatePx = pctComplete * this.rect_.width;

    requestAnimationFrame(() => {
      this.adapter_.setThumbStyleProperty('transform', `translateX(${translatePx}px) translateX(-50%)`);
      this.adapter_.setTrackFillStyleProperty('transform', `scaleX(${translatePx})`);
    });
  }
<<<<<<< HEAD

  /**
   * Toggles the active state of the slider
   * @param {boolean} active
   */
  setActive_(active) {
    this.active_ = active;
    this.toggleClass_('mdc-slider--active', this.active_);
  }

  /**
   * Conditionally adds or removes a class based on shouldBePresent
   * @param {string} className
   * @param {boolean} shouldBePresent
   */
  toggleClass_(className, shouldBePresent) {
    if (shouldBePresent) {
      this.adapter_.addClass(className);
    } else {
      this.adapter_.removeClass(className);
    }
  }
=======
>>>>>>> 40815330
}

export default MDCSliderFoundation;<|MERGE_RESOLUTION|>--- conflicted
+++ resolved
@@ -78,6 +78,8 @@
     this.max_ = 100;
     /** @private {number} */
     this.value_ = 0;
+    /** @private  {boolean} */
+    this.active_ = false;
     /** @private {function(!Event): undefined} */
     this.interactionStartHandler_ = (evt) => this.handleInteractionStart(evt);
     /** @private {function(!Event): undefined} */
@@ -151,12 +153,9 @@
    * @param {!Event} evt
    */
   handleInteractionStart(evt) {
-<<<<<<< HEAD
     this.setActive_(true);
     this.adapter_.activateRipple();
 
-=======
->>>>>>> 40815330
     const moveHandler = (evt) => {
       this.interactionMoveHandler_(evt);
     };
@@ -188,6 +187,7 @@
    * Called when the user's interaction with the slider ends
    */
   handleInteractionEnd() {
+    this.setActive_(false);
     this.adapter_.notifyChange();
     this.adapter_.deactivateRipple();
     this.adapter_.focusThumb();
@@ -259,7 +259,6 @@
       this.adapter_.setTrackFillStyleProperty('transform', `scaleX(${translatePx})`);
     });
   }
-<<<<<<< HEAD
 
   /**
    * Toggles the active state of the slider
@@ -282,8 +281,6 @@
       this.adapter_.removeClass(className);
     }
   }
-=======
->>>>>>> 40815330
 }
 
 export default MDCSliderFoundation;