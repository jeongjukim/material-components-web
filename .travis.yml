language: node_js

# Force Travis CI to run jobs in VMs instead of Docker containers.
# - https://blog.travis-ci.com/2018-10-04-combining-linux-infrastructures
# - https://docs.travis-ci.com/user/reference/trusty/#fully-virtualized-via-sudo-required
sudo: required

branches:
  # Only run Travis on:
  #   A) Commits made directly to the `master` branch (i.e., merged PRs); and
  #   B) PRs that will eventually be merged into `master`.
  # This prevents excessive resource usage and CI slowness.
  only:
    - master
<<<<<<< HEAD
    - feat/datatable
=======
    - develop
>>>>>>> a0319271

before_install:
  # Source the scripts to export their env vars. See https://superuser.com/a/176788/62792
  - source scripts/travis-env-vars.sh

install:
  - if has_testable_files; then npm install; fi
  # Noisy output, but useful for debugging npm package dependency version issues:
  #- npm ls

after_script:
  # Prevent Travis job logs from getting truncated early.
  # See https://github.com/travis-ci/travis-ci/issues/6421#issuecomment-238137337
  - sleep 5

matrix:
  include:

  - node_js: 8
    env:
      - TEST_SUITE=lint
    script:
      - if has_testable_files; then npm run lint && npm run test:feature-targeting; else log_untestable_files; fi

  - node_js: 8
    env:
      - TEST_SUITE=build
    script:
      - if has_testable_files; then npm run dist; else log_untestable_files; fi

  - node_js: 8
    env:
      - TEST_SUITE=unit
    addons:
      sauce_connect: true
    script:
      - if has_testable_files; then npm run test:unit; else log_untestable_files; fi
    after_success:
      - codecov

  - node_js: 8
    env:
      - TEST_SUITE=site-generator
    script:
      - if has_testable_files; then npm run test:site; else log_untestable_files; fi

  - node_js: 8
    env:
      - TEST_SUITE=screenshot
    git:
      depth: 200
    before_install: # Override global settings
      # Source the scripts to export their env vars. See https://superuser.com/a/176788/62792
      - source scripts/travis-env-vars.sh
      - source test/screenshot/infra/commands/travis.sh
    script:
      - if has_testable_files; then npm run screenshot:test; else log_untestable_files; fi<|MERGE_RESOLUTION|>--- conflicted
+++ resolved
@@ -12,11 +12,8 @@
   # This prevents excessive resource usage and CI slowness.
   only:
     - master
-<<<<<<< HEAD
     - feat/datatable
-=======
     - develop
->>>>>>> a0319271
 
 before_install:
   # Source the scripts to export their env vars. See https://superuser.com/a/176788/62792
