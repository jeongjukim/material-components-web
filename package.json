{
  "private": true,
  "description": "Material Components Web",
  "license": "Apache-2.0",
  "scripts": {
    "build": "npm run clean && mkdirp build && webpack --progress --colors && webpack --config=demos/webpack.config.js --progress --colors",
    "build:min": "mkdirp build && cross-env MDC_ENV=production webpack -p --progress --colors",
    "changelog": "standard-changelog -i CHANGELOG.md -k packages/material-components-web/package.json -w",
    "clean": "del-cli build/** build .closure-tmp/** .closure-tmp",
    "commitmsg": "validate-commit-msg",
    "dist": "npm run build && npm run build:min",
    "dev": "npm run clean && cross-env MDC_ENV=development webpack-dev-server --config=demos/webpack.config.js --progress --inline --hot --host 0.0.0.0",
    "fix:js": "eslint --fix packages test webpack.config.js demos/webpack.config.js karma.conf.js",
    "fix:css": "stylelint --fix \"packages/**/*.scss\"",
    "fix": "npm-run-all --parallel fix:*",
    "lint:js": "eslint packages test scripts webpack.config.js demos/webpack.config.js karma.conf.js",
    "lint:css": "stylelint \"packages/**/*.scss\"",
    "lint:imports": "node scripts/check-imports.js",
    "lint": "npm-run-all --parallel lint:*",
    "postinstall": "lerna bootstrap",
    "pretest": "npm run lint",
    "test": "npm run test:unit && npm run test:closure && npm run test:dependency && npm run test:buildconfig && npm run build && npm run clean",
    "posttest": "istanbul report --root coverage text-summary && istanbul check-coverage --lines 95 --statements 95 --branches 95 --functions 95",
    "test:watch": "karma start --auto-watch",
    "test:unit": "karma start --single-run",
    "test:closure": "./scripts/closure-test.sh",
    "test:dependency": "./scripts/dependency-test.sh",
    "test:buildconfig": "mocha ./test/build/index.js"
  },
  "devDependencies": {
    "ascii-table": "0.0.9",
    "autoprefixer": "^8.0.0",
    "babel-core": "^6.22.1",
    "babel-loader": "^7.0.0",
    "babel-plugin-transform-object-assign": "^6.8.0",
    "babel-preset-es2015": "^6.9.0",
    "babel-traverse": "^6.24.1",
    "babel-types": "^6.24.1",
    "babylon": "^6.16.1",
    "bel": "^5.0.0",
    "camel-case": "^3.0.0",
    "chai": "^4.0.2",
    "cli-table": "^0.3.1",
    "codecov": "^3.0.0",
    "cp-file": "^5.0.0",
    "cross-env": "^5.0.0",
    "css-loader": "^0.28.0",
    "cssom": "^0.3.2",
    "cz-conventional-changelog": "^2.0.0",
    "del-cli": "^1.0.0",
    "dom-events": "^0.1.1",
    "eslint": "^4.10.0",
    "eslint-config-google": "^0.8.1",
    "eslint-plugin-mocha": "^4.8.0",
    "extract-text-webpack-plugin": "^3.0.0",
    "fs-extra": "^5.0.0",
    "glob": "^7.1.1",
    "google-closure-compiler": "^20170521.0.0",
    "husky": "^0.14.0",
    "istanbul": "^0.4.4",
    "istanbul-instrumenter-loader": "^3.0.0",
    "json-loader": "^0.5.4",
    "json-stringify-safe": "^5.0.1",
    "karma": "^2.0.0",
    "karma-chrome-launcher": "^2.0.0",
    "karma-coverage": "^1.1.0",
    "karma-firefox-launcher": "^1.0.0",
    "karma-mocha": "^1.3.0",
    "karma-sauce-launcher": "^1.0.0",
    "karma-sourcemap-loader": "^0.3.7",
    "karma-tap": "^4.0.0",
    "karma-webpack": "^2.0.4",
    "lerna": "2.0.0-beta.36",
    "lolex": "2.1.3",
    "mkdirp": "^0.5.1",
    "mocha": "^5.0.0",
    "node-sass": "^4.7.2",
    "npm-run-all": "^4.1.1",
    "postcss-loader": "^2.0.3",
    "query-ast": "^1.0.1",
    "recast": "^0.14.0",
    "resolve": "^1.3.2",
    "sass-loader": "^6.0.4",
    "scss-parser": "^1.0.0",
    "semver": "^5.3.0",
    "standard-changelog": "^1.0.4",
    "stylelint": "^9.0.0",
    "stylelint-config-standard": "^18.0.0",
    "stylelint-order": "^0.8.0",
    "stylelint-scss": "^2.0.1",
    "stylelint-selector-bem-pattern": "^1.0.0",
    "testdouble": "^3.2.4",
    "to-slug-case": "^1.0.0",
    "validate-commit-msg": "^2.6.1",
    "webpack": "^3.0.0",
    "webpack-dev-server": "^2.4.3"
  },
  "babel": {
    "presets": [
      [
        "es2015",
        {
          "modules": false
        }
      ]
    ],
    "plugins": [
      "transform-object-assign"
    ],
    "env": {
      "test": {
        "presets": [
          "es2015"
        ]
      }
    }
  },
  "config": {
    "validate-commit-msg": {
      "helpMessage": "%s\nNOTE: Please see angular's commit message guidelines (https://github.com/angular/angular.js/blob/master/DEVELOPERS.md#commits) for information on how to format commit messages.\n\nAs an example, here is a valid commit message: 'docs(slider): Document slider public api'\n\nIf this commit is on a development / WIP branch, you can disable this by running `git commit --no-verify`.",
      "scope": {
        "allowed": [
          "animation",
          "auto-init",
          "base",
          "button",
          "card",
          "checkbox",
          "chips",
          "dialog",
          "drawer",
          "elevation",
          "fab",
          "floating-label",
          "form-field",
          "grid-list",
          "icon-toggle",
          "image-list",
          "layout-grid",
          "line-ripple",
          "linear-progress",
          "list",
          "menu",
          "notched-outline",
          "radio",
          "ripple",
          "rtl",
          "select",
          "selection-control",
          "slider",
          "snackbar",
          "switch",
          "tabs",
          "tab",
<<<<<<< HEAD
          "tab-indicator",
=======
>>>>>>> a8b3193a
          "text-field",
          "theme",
          "toolbar",
          "top-app-bar",
          "typography",
          "demos",
          "infrastructure",
          "package"
        ],
        "validate": true
      }
    },
    "commitizen": {
      "path": "./node_modules/cz-conventional-changelog"
    }
  },
  "closureWhitelist": [
    "mdc-animation",
    "mdc-base",
    "mdc-checkbox",
    "mdc-chips",
    "mdc-floating-label",
    "mdc-form-field",
    "mdc-icon-toggle",
    "mdc-line-ripple",
    "mdc-menu",
    "mdc-notched-outline",
    "mdc-radio",
    "mdc-ripple",
    "mdc-selection-control",
    "mdc-slider",
    "mdc-tab",
<<<<<<< HEAD
    "mdc-tab-indicator",
=======
>>>>>>> a8b3193a
    "mdc-textfield",
    "mdc-top-app-bar"
  ]
}<|MERGE_RESOLUTION|>--- conflicted
+++ resolved
@@ -152,10 +152,7 @@
           "switch",
           "tabs",
           "tab",
-<<<<<<< HEAD
           "tab-indicator",
-=======
->>>>>>> a8b3193a
           "text-field",
           "theme",
           "toolbar",
@@ -188,10 +185,7 @@
     "mdc-selection-control",
     "mdc-slider",
     "mdc-tab",
-<<<<<<< HEAD
     "mdc-tab-indicator",
-=======
->>>>>>> a8b3193a
     "mdc-textfield",
     "mdc-top-app-bar"
   ]
