--- conflicted
+++ resolved
@@ -163,14 +163,6 @@
         </div>
         <div class="demo-fabs">
           <figure class="demo-figure-fab-extended">
-<<<<<<< HEAD
-            <button class="mdc-fab mdc-fab--extended mdc-fab--collapsed demo-fab-extended-transform" aria-label="Favorite">
-              <span class="material-icons mdc-fab__icon">add</span>
-              <span class="mdc-fab__label">Create</span>
-            </button>
-            <figcaption>
-              <div>Extended FAB (transform)</div>
-=======
             <button class="mdc-fab mdc-fab--extended demo-fab-extended-fluid" aria-label="Create">
               <span class="mdc-fab__label">Create</span>
               <span class="material-icons mdc-fab__icon">add</span>
@@ -187,7 +179,6 @@
             </button>
             <figcaption>
               <div>Extended FAB (without Icon)</div>
->>>>>>> a6fbf27e
             </figcaption>
           </figure>
         </div>
