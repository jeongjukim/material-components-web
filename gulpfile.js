--- conflicted
+++ resolved
@@ -83,7 +83,6 @@
 gulp.task('styles', function () {
   // For best performance, don't add Sass partials to `gulp.src`
   return gulp.src([
-<<<<<<< HEAD
       'app/**/*.scss',
       'app/styles/**/*.css'
     ])
@@ -96,20 +95,6 @@
     )
     .pipe($.autoprefixer(AUTOPREFIXER_BROWSERS))
     .pipe(gulp.dest('.tmp'))
-=======
-    'app/styles/*.scss',
-    'app/styles/**/*.css',
-    'app/styles/components/components.scss'
-  ])
-    .pipe($.changed('styles', {extension: '.scss'}))
-    .pipe($.rubySass({
-      style: 'expanded',
-      precision: 10
-    }))
-    .on('error', console.error.bind(console))
-    .pipe($.autoprefixer({browsers: AUTOPREFIXER_BROWSERS}))
-    .pipe(gulp.dest('.tmp/styles'))
->>>>>>> f9c0a42d
     // Concatenate And Minify Styles
     .pipe($.if('*.css', $.csso()))
     .pipe(gulp.dest('dist'))
